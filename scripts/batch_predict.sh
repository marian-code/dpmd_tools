--- conflicted
+++ resolved
@@ -46,26 +46,16 @@
         --energy -5 -2 \
         --per-atom \
         --mode append \
-<<<<<<< HEAD
-        --save yes\
-=======
         --save no\
->>>>>>> 3ea123df
         --max-select 5% \
         --cache-predictions \
         --block-pbs \
         --dev-force 0.1 1 \
         --std-method \
         --fingerprint-use \
-<<<<<<< HEAD
-        --graphs ../../../selective_train2/gen1/train1_[1-4]/ge_all*.pb \
-        --volume 10 31 \
-        --wait_for ../../../selective_train1/gen1/train1_4/ge_all_s1_4.pb
-=======
         --graphs ../../../selective_train2/gen5/train5_[5-8]/ge_all*.pb \
         --volume 10 31 \
         --wait-for ../../../selective_train2/gen5/train5_5/ge_all_s5_5.pb ../../../selective_train2/gen5/train5_6/ge_all_s5_6.pb ../../../selective_train2/gen5/train5_7/ge_all_s5_7.pb ../../../selective_train2/gen5/train5_8/ge_all_s5_8.pb
->>>>>>> 3ea123df
     cd ../..
 done
 
