--- conflicted
+++ resolved
@@ -8,14 +8,9 @@
 from dpmd_tools.compare_graph import compare_ev
 from dpmd_tools.system import MultiSystemsVar
 from dpmd_tools.to_deepmd import to_deepmd
-<<<<<<< HEAD
 from dpmd_tools.scripts import upload, analyse_mtd
-from dpmd_tools.recompute import recompute
-=======
-from dpmd_tools.scripts import upload
 from dpmd_tools.recompute import recompute, rings
 from dpmd_tools.scripts import run_singlepoint
->>>>>>> 8f8ddba4
 
 PARSER_CHOICES = [r.replace("read_", "") for r in readers.__all__]
 COLLECTOR_CHOICES = [
@@ -102,6 +97,14 @@
         formatter_class=argparse.ArgumentDefaultsHelpFormatter,
     )
     singlepoint_parser(run_singlepoint_parser)
+
+    # * analyse-mtd ********************************************************************
+    analyse_mtd_p = sp.add_parser(
+        "analyse-mtd",
+        help="upload dataset to remote server dir and/or local dir",
+        formatter_class=argparse.ArgumentDefaultsHelpFormatter,
+    )
+    analyse_mtd_parser(analyse_mtd_p)
 
     args = p.parse_args()
     dict_args = vars(args)
@@ -122,6 +125,8 @@
         rings(dict_args)
     elif args.command == "run-singlepoint":
         run_singlepoint(**dict_args)
+    elif args.command == "analyse-mtd":
+        analyse_mtd(**dict_args)
     elif args.command == None:
         p.print_help()
     else:
@@ -636,40 +641,12 @@
         "will be same for all",
     )
 
-<<<<<<< HEAD
-    recompute_parser = sp.add_parser(
-        "recompute",
-        parents=[remote_parser],
-        help="script to recompute arbitrarry atoms set",
-        formatter_class=argparse.ArgumentDefaultsHelpFormatter,
-    )
-    recompute_parser.add_argument(
-        "-S", "--SCAN", help="whether to use SCAN functional", type=bool, default=False
-    )
-
-    rings_parser = sp.add_parser(
-        "rings",
-        parents=[remote_parser],
-        help="script to recompute arbitrarry atoms set",
-        formatter_class=argparse.ArgumentDefaultsHelpFormatter,
-    )
-    rings_parser.add_argument(
-        "-t",
-        "--template",
-        default=Path.cwd() / "data",
-        type=Path,
-        required=True,
-        help="set directory with rings options and input template files",
-    )
-
-    # * analyse-mtd ********************************************************************
-    analyse_mtd_parser = sp.add_parser(
-        "analyse-mtd",
-        help="upload dataset to remote server dir and/or local dir",
-        formatter_class=argparse.ArgumentDefaultsHelpFormatter,
-    )
-
-    analyse_mtd_parser.add_argument(
+    return p
+
+
+def analyse_mtd_parser(parser):
+    
+    parser.add_argument(
         "-ev",
         "--ev-only",
         help="output only ev file",
@@ -677,32 +654,6 @@
         action="store_true",
     )
 
-    args = p.parse_args()
-    dict_args = vars(args)
-
-    if args.command == "to_deepmd":
-        to_deepmd(dict_args)
-    elif args.command == "ev":
-        compare_ev(dict_args)
-    elif args.command == "take-prints":
-        take_prints(dict_args)
-    elif args.command == "assign-clusters":
-        assign_clusters(dict_args)
-    elif args.command == "upload":
-        upload(dict_args)
-    elif args.command == "recompute":
-        recompute(dict_args)
-    elif args.command == "rings":
-        raise Exception()
-        #recompute(dict_args)
-    elif args.command == "analyse-mtd":
-        analyse_mtd(**dict_args)
-    elif args.command == None:
-        p.print_help()
-=======
-    return p
->>>>>>> 8f8ddba4
-
 
 if __name__ == "__main__":
     main()