"""Read various data formats to deepmd.

Can be easily extended by writing new parser functions like e.g.
`read_vasp_file` and by altering get paths function.
"""

import argparse
import os
import sys
from pathlib import Path
from typing import List, Tuple
from warnings import warn

import numpy as np
import pandas as pd
import plotly.graph_objects as go
from colorama import Fore, init
from dpmd_tools.utils import init_yappi

from dpmd_tools.system import MaskedSystem, SelectedSystem, MultiSystemsVar
from dpmd_tools.frame_filter import ApplyConstraint
import dpmd_tools.readers.to_dpdata as readers
from dpmd_tools.utils import BlockPBS, Loglprint, get_graphs

WORK_DIR = Path.cwd()
PARSER_CHOICES = [r.replace("read_", "") for r in readers.__all__]
COLLECTOR_CHOICES = [
    v.replace("collect_", "") for v in vars(MultiSystemsVar) if "collect_" in v
]

init(autoreset=True)


def input_parser():
    p = argparse.ArgumentParser(
        description="Load various data formats to deepmd. Loaded data will be output "
        "to deepmd_data/all - (every read structure) and deepmd_data/for_train - (only "
        "selected structures) dirs",
        formatter_class=argparse.ArgumentDefaultsHelpFormatter,
    )

    p.add_argument(
        "-p",
        "--parser",
        default=None,
        required=True,
        type=str,
        choices=PARSER_CHOICES,
        help="input parser you wish to use",
    )
    p.add_argument(
        "-g",
        "--graphs",
        default=[],
        type=str,
        nargs="*",
        help="input list of graphs you wish to use for checking if "
        "datapoint is covered by current model. If present must "
        "have at least two distinct graphs. You can use glob patterns "
        "relative to current path e.g. '../ge_all_s1[3-6].pb'. Files can "
        "also be located on remote e.g. "
        "'kohn@'/path/to/file/ge_all_s1[3-6].pb'",
    )
    p.add_argument(
        "-e", "--every", default=None, type=int, help="take every n-th frame"
    )
    p.add_argument(
        "-v",
        "--volume",
        default=None,
        type=float,
        nargs=2,
        help="constrain structures volume. Input as 10.0 31. In [A^3]",
    )
    p.add_argument(
        "-n",
        "--energy",
        default=None,
        type=float,
        nargs=2,
        help="constrain structures energy. Input as -5 -2. In [eV]",
    )
    p.add_argument(
        "-a",
        "--per-atom",
        default=False,
        action="store_true",
        help="set if energy, energy-dev and volume constraints are "
        "computed per atom or for the whole structure",
    )
    p.add_argument(
        "-gp",
        "--get-paths",
        default=None,
        type=str,
        help="if not "
        "specified default function will be used. Otherwise you can input "
        "python code as string that outputs list of 'Path' objects. The "
        "Path object is already imported for you. Example: "
        "-g '[Path.cwd() / \"OUTCAR\"]'",
    )
    p.add_argument(
        "-de",
        "--dev-energy",
        default=False,
        type=float,
        nargs=2,
        help="specify energy deviations lower and upper bound for selection",
    )
    p.add_argument(
        "-df",
        "--dev-force",
        default=False,
        type=float,
        nargs=2,
        help="specify force deviations lower and upper bound for selection",
    )
    p.add_argument(
        "-m",
        "--std-method",
        default=False,
        action="store_true",
        help="method to use in forces and energy error estimation. Default=False means "
        "that root mean squared prediction error will be used, this will output high "
        "error even if all models predictions aggre but have a constant shift from DFT "
        "data. If true than insted standard deviation in set of predictions by "
        "different models will be used, this will not account for any prediction "
        "biases.",
    )
    p.add_argument(
        "-m",
        "--mode",
        default="new",
        choices=("new", "append"),
        type=str,
        help="choose data export mode in append "
        "structures will be appended to ones already chosen for "
        "training in previous iteration. In append mode do not specify the "
        "-gp/--get-paths arguments and start the script in deepmd_data dir, "
        "in this mode only dpmd_raw data format is supported",
    )
    p.add_argument(
        "-f",
        "--fingerprint-use",
        default=False,
        action="store_true",
        help="if max-select argument is used that this option specifies "
        "that subsample will be selected based on fingerprints",
    )
    p.add_argument(
        "-ms",
        "--max-select",
        default=None,
        type=str,
        help="set max number "
        "of structures that will be selected. If above conditions produce "
        "more, subsample will be selected randomly, or based on "
        "fingerprints if available. Can be also input as a percent of all "
        "dataset e.g. 10%% from 5000 = 500 frams selected. The percent "
        "option computes the potrion from whole dataset length not only "
        "from unselected structures",
    )
    p.add_argument(
        "-mf",
        "--min-frames",
        default=30,
        type=int,
        help="specify minimal "
        "munber of frames a system must have. Smaller systems are deleted. "
        "This is due to difficulties in partitioning and inefficiency of "
        "DeepMD when working with such small data",
    )
    p.add_argument(
        "-nf",
        "--n-from-cluster",
        default=100,
        type=int,
        help="number of random samples to select from each cluster",
    )
    p.add_argument(
        "-cp",
        "--cache-predictions",
        default=False,
        action="store_true",
        help="if true than prediction for current graphs are stored in "
        "running directory so they do not have to be recomputed when "
        "you wish to run the scrip again",
    )
    p.add_argument(
        "--auto",
        default=False,
        action="store_true",
        help="automatically accept when prompted to save changes",
    )
    p.add_argument(
        "--dont-save",
        default=False,
        action="store_true",
        help="if this switch is enabled only run and dont save selection, usefull "
        "for situations when one wants to precompute predictions",
    )
    p.add_argument(
        "-b",
        "--block-pbs",
        default=False,
        action="store_true",
        help="put an empty job in PBS queue to stop others from trying to access GPU",
    )
    p.add_argument(
<<<<<<< HEAD
        "-dc",
        "--data-collector",
        default="cf",
        choices=COLLECTOR_CHOICES,
        help="choose data collector callable. 'cf' is parallel based on "
        "concurrent.futures and loky",
    )
    p.add_argument(
        "-fi",
        "--force_iteration",
        default=None,
        help="When selecting force to use supplied iteration as default, instead of "
        "using the last one. This is usefull when you have some unsatisfactory "
        "iterations and want to revert the selection to some previous one. E.g. when "
        "you have 4 selection iterations the next will be 5-th and will build on data "
        "selected in previous 4. But if '-fi 2' you will build on data selected only "
        "in previous 2. You can also input negative number e.g. -2 which will have the "
        "same effect in this case giving you the 2. generation as base"
=======
        "--profile",
        default=False,
        action="store_true",
        help="profile this run with yappi",
>>>>>>> bf4a85e9
    )

    args = vars(p.parse_args())

    args["graphs"] = get_graphs(args["graphs"], remove_after=True)

    if args["auto"] and args["dont_save"]:
        raise ValueError("cannot pass both 'auto' and 'dont-save' arguments at once")

    if args["parser"] == "lmp_traj_dev":
        if not args["dev_energy"] and not args["dev_force"]:
            raise ValueError(
                "Must specify alt least one of the dev-energy/dev-force conditions"
            )
        if not args["per_atom"]:
            raise ValueError("per atoms must be true in this mode")

    if args["auto"] and args["dont_save"]:
        raise ValueError("cannot pass both 'auto' and 'dont-save' arguments at once")

    if args["parser"] == "lmp_traj_dev":
        if not args["dev_energy"] and not args["dev_force"]:
            raise ValueError(
                "Must specify alt least one of the dev-energy/dev-force conditions"
            )
        if not args["per_atom"]:
            raise ValueError("per atoms must be true in this mode")

    if args["max_select"] is not None:
        if not args["max_select"].replace("%", "").isdigit():
            raise TypeError(
                "--max-select argument was specified with wrong format, use number or %"
            )

    if len(set(args["graphs"])) == 1:
        raise ValueError(
            "If you want to filter structures based on current "
            "graphs you must input at least two"
        )

    if (args["dev_force"] or args["dev_energy"]) and not args["graphs"]:
        raise RuntimeError(
            "if --dev-force or --dev-energy is specified you must input also --graphs "
            "argument. If out input --graphs argument then 'get_graphs' function has "
            "not found any graph files based on your input."
        )

    return args


def get_paths() -> List[Path]:

    paths = []
    for root, dirs, files in os.walk(WORK_DIR, topdown=True):

        for f in files:
            if "OUTCAR" in f:
                paths.append(Path(root) / f)

        delete = []
        for i, d in enumerate(dirs):
            if "analysis" in d or "traj" in d or "results" in d or "test" in d:
                delete.append(i)

        for i in sorted(set(delete), reverse=True):
            del dirs[i]

    return paths


def make_df(multi_sys: MultiSystemsVar) -> Tuple[pd.DataFrame, bool, bool]:

    has_dev_e = all([s.has_dev_e for s in multi_sys])
    has_dev_f = all([s.has_dev_f for s in multi_sys])

    dataframes = []
    for system in multi_sys:
        n = system.get_natoms()
        df = pd.DataFrame(
            {
                "energies": system.data["energies"].flatten() / n,
                "volumes": np.linalg.det(system.data["cells"]) / n,
            }
        )

        if has_dev_e:
            df["energies_std"] = system.data["energies_std"].flatten()
        if has_dev_f:
            df["forces_std"] = system.data["forces_std"]
        dataframes.append(df)

    data = pd.concat(dataframes)

    return data, has_dev_e, has_dev_f


def plot(multi_sys: MultiSystemsVar, chosen_sys: MultiSystemsVar, *, histogram: bool):

    data, has_dev_e, has_dev_f = make_df(multi_sys)
    if histogram:
        data_chosen, has_dev_e, has_dev_f = make_df(chosen_sys)

    for what in ("energies_std", "forces_std"):
        if what == "energies_std" and not has_dev_e:
            print(
                f" - {Fore.YELLOW}skipping plot energies std, "
                f"this was not selection criterion"
            )
            continue
        elif what == "forces_std" and not has_dev_f:
            print(
                f" - {Fore.YELLOW}skipping plot forces std max, "
                f"this was not selection criterion"
            )
            continue
        if histogram:
            fig = go.Figure()
            fig.add_trace(
                go.Histogram(
                    x=data[what], histnorm="probability", name="all data in dataset"
                )
            )
            fig.add_trace(
                go.Histogram(
                    x=data_chosen[what],
                    histnorm="probability",
                    name="data chosen from dataset",
                )
            )
            fig.update_layout(
                title=f"Histogram of {what} for all structures, 0 are for those selected in previous iterations",
                xaxis_title=what,
            )
        else:
            fig = go.Figure(
                data=go.Scattergl(
                    x=data["energies"],
                    y=data["volumes"],
                    mode="markers",
                    marker=dict(
                        size=8,
                        color=data[what],
                        colorbar=dict(title=what),
                        colorscale="thermal",
                        showscale=True,
                    ),
                )
            )
            fig.update_layout(
                title=f"E-V plot, zero {what} are for structures selected in previous iterations",
                xaxis_title="V [A^3]",
                yaxis_title="E [eV]",
                coloraxis_colorbar=dict(
                    title=what,
                ),
            )
        fig.write_html(
            f"{what}{'_hist' if histogram else ''}_it{multi_sys.iteration}.html",
            include_plotlyjs="cdn",
        )


def main():  # NOSONAR

    args = input_parser()

    if args["block_pbs"]:
        BlockPBS()

    if args["profile"]:
        print("Profiling script with yappi")
        init_yappi()

    if args["mode"] == "new":
        DPMD_DATA = WORK_DIR / "deepmd_data"
        DPMD_DATA_ALL = DPMD_DATA / "all"
        DPMD_DATA_TRAIN = DPMD_DATA / "for_train"
    elif args["mode"] == "append":
        # adjust file locations
        DPMD_DATA = WORK_DIR
        DPMD_DATA_ALL = DPMD_DATA / "all"
        DPMD_DATA_TRAIN = DPMD_DATA / "for_train"

    if args["get_paths"]:
        _locals = {}
        exec(
            f"try:\n"
            f"    paths = {args['get_paths']}\n"
            f"except Exception as e:\n"
            f"    exception = e",
            globals(),
            _locals,
        )
        try:
            paths = _locals["paths"]
        except KeyError:
            raise RuntimeError(f"your get_paths script crashed: {_locals['exception']}")
    elif args["mode"] == "append":
        paths = [d for d in DPMD_DATA_ALL.glob("*") if (d / "box.raw").is_file()]
    else:
        paths = get_paths()

    lprint = Loglprint(DPMD_DATA / "README")

    lprint(f"{Fore.GREEN}Script was run with these arguments -------------------------")
    for arg, value in args.items():
        lprint(f" - {arg:20}: {value}")

    lprint(f"{Fore.GREEN}will read from these paths:")
    for p in paths:
        lprint(f" - {p}")

    if not args["graphs"]:
        warn(
            f"{Fore.YELLOW}It is strongly advised to use filtering based on currently "
            f"trained model",
            UserWarning,
        )

    multi_sys = MultiSystemsVar[MaskedSystem]()

<<<<<<< HEAD
    collector = getattr(multi_sys, f"collect_{args['data_collector']}")
    try:
        reader = getattr(readers, f"read_{args['parser']}")
    except AttributeError:
=======
    if args["parser"] == "xtalopt":
        multi_sys.collect_cf(paths, read_xtalopt_dir)
    elif args["parser"] == "vasp_dirs":
        multi_sys.collect_cf(paths, read_vasp_dir)
    elif args["parser"] == "vasp_files":
        multi_sys.collect_cf(paths, read_vasp_out)
    elif args["parser"] == "dpmd_raw":
        multi_sys.collect_cf(paths, read_dpmd_raw)
    else:
>>>>>>> bf4a85e9
        raise NotImplementedError(
            f"{Fore.RED}parser for {Fore.RESET}{args['parser']}{Fore.RED} "
            f"is not implemented"
        )
    else:
        collector(paths, reader, **args)

    if multi_sys.get_nframes() == 0:
        lprint(f"{Fore.RED}aborting, no data was found")
        sys.exit()

    lprint(f"{Fore.GREEN}got these systems -------------------------------------------")
    for name, system in multi_sys.items():
        lprint(f" - {name:6} -> {len(system):4} structures")

    lprint(f"{Fore.GREEN}filtering data ----------------------------------------------")

    # here we will store the filtered structures that we want to use for
    # training
    chosen_sys = MultiSystemsVar[SelectedSystem]()

    lprint(
        f"{Fore.LIGHTBLUE_EX}Number of frames before filtering{Fore.RESET} "
        f"{multi_sys.get_nframes()}"
    )
    for k, system in multi_sys.items():
        lprint(f"{Fore.LIGHTGREEN_EX}filtering system {k} ****************************")
        constraints = ApplyConstraint(
            system,
            args["fingerprint_use"],
            lprint,
            append=args["mode"] == "append",
            cache_predictions=args["cache_predictions"],
        )
        if args["energy"]:
            constraints.energy(bracket=args["energy"], per_atom=args["per_atom"])
        if args["volume"]:
            constraints.volume(bracket=args["volume"], per_atom=args["per_atom"])
        if args["graphs"] and args["dev_energy"]:
            constraints.dev_e(
                graphs=args["graphs"],
                bracket=args["dev_energy"],
                per_atom=args["per_atom"],
                std_method=args["std_method"],
            )
        if args["graphs"] and args["dev_force"]:
            constraints.dev_f(
                graphs=args["graphs"],
                bracket=args["dev_force"],
                std_method=args["std_method"],
            )
        if args["every"]:
            constraints.every(n_th=args["every"])
        if args["max_select"]:
            constraints.max_select(
                max_n=args["max_select"],
            )

        chosen_sys.append(constraints.apply())

    lprint(
        f"{Fore.LIGHTBLUE_EX}Number of frames after filtering {Fore.RESET}"
        f"{chosen_sys.get_nframes()},{Fore.LIGHTBLUE_EX} this includes previous "
        f"iterations selections"
    )

    if args["graphs"]:
        lprint(f"{Fore.GREEN}plotting std for energies and max atom forces")
        plot(multi_sys, chosen_sys, histogram=False)
        plot(multi_sys, chosen_sys, histogram=True)

    lprint(
        f"{Fore.GREEN}deleting systems with less than {Fore.RESET}{args['min_frames']} "
        f"{Fore.GREEN}structures ---------------"
    )
    del_systems = []
    for name, system in chosen_sys.items():
        if len(system) < args["min_frames"]:
            del_systems.append(name)

    for s in del_systems:
        lprint(f"deleting {s}")
        chosen_sys.systems.pop(s, None)

    if args["dont_save"]:
<<<<<<< HEAD
        lprint(f"{Fore.YELLOW}You choose not to save changes. ")
=======
        lprint(f"{Fore.YELLOW}You choose not to save changes, exiting ... ")
>>>>>>> bf4a85e9
        sys.exit()

    # if result is satisfactory continue, else abort
    if not args["auto"]:
        if input("Continue and write data to disk? [ENTER]") != "":  # NOSONAR
            lprint("selection run abborted, changes to dataset were not written")
            sys.exit()

    lprint(f"{Fore.GREEN}shuffling systems -------------------------------------------")
    chosen_sys.shuffle()

    # create dirs
    DPMD_DATA_ALL.mkdir(exist_ok=True, parents=True)
    DPMD_DATA_TRAIN.mkdir(exist_ok=True, parents=True)

    lprint(f"{Fore.GREEN}saving data for training ------------------------------------")
    chosen_sys.to_deepmd_npy(DPMD_DATA_TRAIN, set_size="auto")

    lprint(f"{Fore.GREEN}saving all data for further use -----------------------------")
    multi_sys.to_deepmd_raw(DPMD_DATA_ALL, True if args["mode"] == "append" else False)

    lprint(f"data output to {DPMD_DATA}")
    lprint.write()


if __name__ == "__main__":
    main()<|MERGE_RESOLUTION|>--- conflicted
+++ resolved
@@ -207,7 +207,6 @@
         help="put an empty job in PBS queue to stop others from trying to access GPU",
     )
     p.add_argument(
-<<<<<<< HEAD
         "-dc",
         "--data-collector",
         default="cf",
@@ -226,12 +225,12 @@
         "selected in previous 4. But if '-fi 2' you will build on data selected only "
         "in previous 2. You can also input negative number e.g. -2 which will have the "
         "same effect in this case giving you the 2. generation as base"
-=======
+    )
+    p.add_argument(
         "--profile",
         default=False,
         action="store_true",
         help="profile this run with yappi",
->>>>>>> bf4a85e9
     )
 
     args = vars(p.parse_args())
@@ -453,22 +452,10 @@
 
     multi_sys = MultiSystemsVar[MaskedSystem]()
 
-<<<<<<< HEAD
     collector = getattr(multi_sys, f"collect_{args['data_collector']}")
     try:
         reader = getattr(readers, f"read_{args['parser']}")
     except AttributeError:
-=======
-    if args["parser"] == "xtalopt":
-        multi_sys.collect_cf(paths, read_xtalopt_dir)
-    elif args["parser"] == "vasp_dirs":
-        multi_sys.collect_cf(paths, read_vasp_dir)
-    elif args["parser"] == "vasp_files":
-        multi_sys.collect_cf(paths, read_vasp_out)
-    elif args["parser"] == "dpmd_raw":
-        multi_sys.collect_cf(paths, read_dpmd_raw)
-    else:
->>>>>>> bf4a85e9
         raise NotImplementedError(
             f"{Fore.RED}parser for {Fore.RESET}{args['parser']}{Fore.RED} "
             f"is not implemented"
@@ -554,11 +541,7 @@
         chosen_sys.systems.pop(s, None)
 
     if args["dont_save"]:
-<<<<<<< HEAD
-        lprint(f"{Fore.YELLOW}You choose not to save changes. ")
-=======
         lprint(f"{Fore.YELLOW}You choose not to save changes, exiting ... ")
->>>>>>> bf4a85e9
         sys.exit()
 
     # if result is satisfactory continue, else abort
